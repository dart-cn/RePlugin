--- conflicted
+++ resolved
@@ -28,14 +28,12 @@
         android:layout_gravity="center"
         android:text="@string/jump2demo1" />
 
-<<<<<<< HEAD
     <Button
         android:id="@+id/start_plugin_for_result_btn"
         android:layout_width="match_parent"
         android:layout_height="50dp"
         android:layout_gravity="center"
         android:text="@string/startDemo1ForResult" />
-=======
 
     <Button
         android:id="@+id/btn1"
@@ -43,6 +41,4 @@
         android:layout_height="50dp"
         android:layout_gravity="center"
         android:text="@string/jump_plugin_fragment" />
-
->>>>>>> 08f4cea5
 </LinearLayout>