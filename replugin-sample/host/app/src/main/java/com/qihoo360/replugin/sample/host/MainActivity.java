/*
 * Copyright (C) 2005-2017 Qihoo 360 Inc.
 *
 * Licensed under the Apache License, Version 2.0 (the "License"); you may not
 * use this file except in compliance with the License. You may obtain a copy of
 * the License at
 *
 * http://www.apache.org/licenses/LICENSE-2.0
 *
 * Unless required by applicable law or agreed To in writing, software
 * distributed under the License is distributed on an "AS IS" BASIS, WITHOUT
 * WARRANTIES OR CONDITIONS OF ANY KIND, either express or implied. See the
 * License for the specific language governing permissions and limitations under
 * the License.
 */

package com.qihoo360.replugin.sample.host;

import android.app.Activity;
<<<<<<< HEAD
import android.content.ComponentName;
=======
>>>>>>> 08f4cea5
import android.content.Intent;
import android.os.Bundle;
import android.view.View;
import android.widget.Toast;

import com.qihoo360.replugin.RePlugin;

/**
 * @author RePlugin Team
 */
public class MainActivity extends Activity {

    @Override
    protected void onCreate(Bundle savedInstanceState) {
        super.onCreate(savedInstanceState);
        setContentView(R.layout.activity_main);
        findViewById(R.id.btn).setOnClickListener(new View.OnClickListener() {
            @Override
            public void onClick(View v) {
                RePlugin.startActivity(MainActivity.this, RePlugin.createIntent("demo1", "com.qihoo360.replugin.sample.demo1.MainActivity"));
            }
        });
<<<<<<< HEAD

        findViewById(R.id.start_plugin_for_result_btn).setOnClickListener(new View.OnClickListener() {
            @Override
            public void onClick(View v) {
                Intent intent = new Intent();
                intent.setComponent(new ComponentName("demo1", "com.qihoo360.replugin.sample.demo1.activity.for_result.ForResultActivity"));
                RePlugin.startActivityForResult(MainActivity.this, intent, REQUEST_CODE_DEMO1, null);
            }
        });
    }

    private static final int REQUEST_CODE_DEMO1 = 0x011;
    private static final int RESULT_CODE_DEMO1 = 0x012;

    @Override
    protected void onActivityResult(int requestCode, int resultCode, Intent data) {
        if (requestCode == REQUEST_CODE_DEMO1 && resultCode == RESULT_CODE_DEMO1) {
            Toast.makeText(this, data.getStringExtra("data"), Toast.LENGTH_SHORT).show();
        }
=======
        findViewById(R.id.btn1).setOnClickListener(new View.OnClickListener() {

            @Override
            public void onClick(View v) {
                startActivity(new Intent(MainActivity.this, PluginFragmentActivity.class));
            }
        });
>>>>>>> 08f4cea5
    }
}<|MERGE_RESOLUTION|>--- conflicted
+++ resolved
@@ -17,10 +17,7 @@
 package com.qihoo360.replugin.sample.host;
 
 import android.app.Activity;
-<<<<<<< HEAD
 import android.content.ComponentName;
-=======
->>>>>>> 08f4cea5
 import android.content.Intent;
 import android.os.Bundle;
 import android.view.View;
@@ -43,7 +40,6 @@
                 RePlugin.startActivity(MainActivity.this, RePlugin.createIntent("demo1", "com.qihoo360.replugin.sample.demo1.MainActivity"));
             }
         });
-<<<<<<< HEAD
 
         findViewById(R.id.start_plugin_for_result_btn).setOnClickListener(new View.OnClickListener() {
             @Override
@@ -51,6 +47,14 @@
                 Intent intent = new Intent();
                 intent.setComponent(new ComponentName("demo1", "com.qihoo360.replugin.sample.demo1.activity.for_result.ForResultActivity"));
                 RePlugin.startActivityForResult(MainActivity.this, intent, REQUEST_CODE_DEMO1, null);
+            }
+        });
+
+        findViewById(R.id.btn1).setOnClickListener(new View.OnClickListener() {
+
+            @Override
+            public void onClick(View v) {
+                startActivity(new Intent(MainActivity.this, PluginFragmentActivity.class));
             }
         });
     }
@@ -63,14 +67,5 @@
         if (requestCode == REQUEST_CODE_DEMO1 && resultCode == RESULT_CODE_DEMO1) {
             Toast.makeText(this, data.getStringExtra("data"), Toast.LENGTH_SHORT).show();
         }
-=======
-        findViewById(R.id.btn1).setOnClickListener(new View.OnClickListener() {
-
-            @Override
-            public void onClick(View v) {
-                startActivity(new Intent(MainActivity.this, PluginFragmentActivity.class));
-            }
-        });
->>>>>>> 08f4cea5
     }
 }