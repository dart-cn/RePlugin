/*
 * Copyright (C) 2005-2017 Qihoo 360 Inc.
 *
 * Licensed under the Apache License, Version 2.0 (the "License"); you may not
 * use this file except in compliance with the License. You may obtain a copy of
 * the License at
 *
 * http://www.apache.org/licenses/LICENSE-2.0
 *
 * Unless required by applicable law or agreed To in writing, software
 * distributed under the License is distributed on an "AS IS" BASIS, WITHOUT
 * WARRANTIES OR CONDITIONS OF ANY KIND, either express or implied. See the
 * License for the specific language governing permissions and limitations under
 * the License.
 */

/**
 * 插件编译脚本
 *
 * @author RePlugin Team
 */
apply plugin: 'com.android.application'

android {
    compileSdkVersion 25
    buildToolsVersion '25.0.0'

    defaultConfig {
        versionName "1.0"
        versionCode 103
        targetSdkVersion 21
        applicationId "com.qihoo360.replugin.sample.demo1"
        minSdkVersion 15
    }

    buildTypes {
        release {
            minifyEnabled false
            proguardFiles getDefaultProguardFile('proguard-android.txt'), 'proguard-rules.pro'
        }
    }

    lintOptions {
        abortOnError false
    }

    compileOptions {
        sourceCompatibility JavaVersion.VERSION_1_7
        targetCompatibility JavaVersion.VERSION_1_7
    }
}

<<<<<<< HEAD
// 这个plugin需要放在android配置之后，因为需要读取android中的配置项
apply plugin: 'replugin-plugin-gradle'
=======

>>>>>>> aabfd549
dependencies {
    compile 'com.qihoo360.replugin:replugin-plugin-lib:2.1.0'
<<<<<<< HEAD
    provided files('libs/fragment.jar')
=======
}

// 这个plugin需要放在android配置之后，因为需要读取android中的配置项
apply plugin: 'replugin-plugin-gradle'
repluginPluginConfig {
    hostApplicationId = "com.qihoo360.replugin.sample.host"
    pluginName = "demo1"
>>>>>>> aabfd549
}<|MERGE_RESOLUTION|>--- conflicted
+++ resolved
@@ -50,23 +50,9 @@
     }
 }
 
-<<<<<<< HEAD
 // 这个plugin需要放在android配置之后，因为需要读取android中的配置项
 apply plugin: 'replugin-plugin-gradle'
-=======
-
->>>>>>> aabfd549
 dependencies {
     compile 'com.qihoo360.replugin:replugin-plugin-lib:2.1.0'
-<<<<<<< HEAD
     provided files('libs/fragment.jar')
-=======
-}
-
-// 这个plugin需要放在android配置之后，因为需要读取android中的配置项
-apply plugin: 'replugin-plugin-gradle'
-repluginPluginConfig {
-    hostApplicationId = "com.qihoo360.replugin.sample.host"
-    pluginName = "demo1"
->>>>>>> aabfd549
 }