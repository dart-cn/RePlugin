--- conflicted
+++ resolved
@@ -22,27 +22,15 @@
 apply plugin: 'com.android.application'
 
 android {
-<<<<<<< HEAD
     compileSdkVersion rootProject.ext.compileSdkVersion
     buildToolsVersion rootProject.ext.buildToolsVersion
-=======
-    compileSdkVersion 25
-    buildToolsVersion '25.0.0'
->>>>>>> 08f4cea5
 
     defaultConfig {
         applicationId "com.qihoo360.replugin.sample.demo1"
         minSdkVersion rootProject.ext.minSdkVersion
         targetSdkVersion rootProject.ext.targetSdkVersion
         versionName "1.0"
-<<<<<<< HEAD
-        versionCode 100
-=======
         versionCode 103
-        targetSdkVersion 21
-        applicationId "com.qihoo360.replugin.sample.demo1"
-        minSdkVersion 15
->>>>>>> 08f4cea5
     }
 
     buildTypes {
@@ -65,11 +53,7 @@
 // 这个plugin需要放在android配置之后，因为需要读取android中的配置项
 apply plugin: 'replugin-plugin-gradle'
 dependencies {
-<<<<<<< HEAD
-    compile fileTree(include: ['*.jar'], dir: 'libs')
-    compile "com.qihoo360.replugin:replugin-plugin-lib:${rootProject.ext.repluginLibVersion}"
-=======
+    //compile "com.qihoo360.replugin:replugin-plugin-lib:${rootProject.ext.repluginLibVersion}" // 版本号统一后在使用这个
     compile 'com.qihoo360.replugin:replugin-plugin-lib:2.1.0'
     provided files('libs/fragment.jar')//这个jar就是从Support-fragment中提取出来的并非特制包目的是为了骗过编译期
->>>>>>> 08f4cea5
 }