--- conflicted
+++ resolved
@@ -29,13 +29,21 @@
         if (creator == null) {
             return
         }
+      
+     
         def dir = creator.getFileDir()
         if (!dir.exists()) {
             println "${AppConstant.TAG} mkdirs ${dir.getAbsolutePath()} : ${dir.mkdirs()}"
         }
 
         def targetFile = new File(dir, creator.getFileName())
-        targetFile.write(creator.getFileContent(), 'UTF-8')
+      
+        String fileContent = creator.getFileContent()
+        if (null == fileContent){
+            return
+        }
+      
+        targetFile.write(fileContent, 'UTF-8')
         println "${AppConstant.TAG} rewrite ${targetFile.getAbsoluteFile()}"
     }
 
@@ -44,22 +52,11 @@
         create(creator)
     }
 
-<<<<<<< HEAD
+
     static def createBuiltinJson(project, variant, config) {
         if (config.autoManageBuiltInJsonFile) {
             def creator = new PluginBuiltinJsonCreator(project, variant, config)
             create(creator)
-=======
-            def targetFile = new File(dir, creator.getFileName())
-
-            String fileContent = creator.getFileContent()
-            if (null == fileContent){
-                return
-            }
-
-            targetFile.write(creator.getFileContent(), 'UTF-8')
-            println "${AppConstant.TAG} rewrite ${targetFile.getAbsoluteFile()}"
->>>>>>> 849cd642
         }
     }
 }